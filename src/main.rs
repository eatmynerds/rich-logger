--- conflicted
+++ resolved
@@ -142,10 +142,6 @@
             let padding_to_level = 20;
             self.write_time();
             self.write_level(record.level());
-<<<<<<< HEAD
-            self.write_string(&record.args().to_string(), None);
-            self.add_newline();
-=======
             let lines = record
                 .args()
                 .to_string()
@@ -156,10 +152,9 @@
                 .collect::<Vec<String>>();
             for line in lines {
                 self.pad_to_column(padding_to_level);
-                self.write_string(&line);
+                self.write_string(&line, None);
                 self.add_newline();
             }
->>>>>>> b9b925c1
         }
     }
 
